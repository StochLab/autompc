from pdb import set_trace
import sys, os
sys.path.append(os.getcwd() + "/..")

import numpy as np
import autompc as ampc
import matplotlib.pyplot as plt
import matplotlib.animation as animation
from joblib import Memory

from scipy.integrate import solve_ivp

memory = Memory("cache")

cartpole = ampc.System(["theta", "omega", "x", "dx"], ["u"])

def cartpole_dynamics(y, u, g = 9.8, m_c = 1, m_p = 1, L = 1, b = 1.0):
    """
    Parameters
    ----------
        y : states
        u : control

    Returns
    -------
        A list describing the dynamics of the cart cart pole
    """
    theta, omega, x, dx = y
    #return [omega,
    #        g * np.sin(theta)/L - b * omega / (m*L**2) + u * np.sin(theta)/L,
    #        dx,
    #        u]
    return [omega,
            1.0/(L*(m_c+m_p+m_p*np.sin(theta)**2))*(-u*np.cos(theta) 
                - m_p*L*omega**2*np.cos(theta)*np.sin(theta)
                - (m_c+m_p+m_p)*g*np.sin(theta)
                - b*omega),
            dx,
            1.0/(m_c + m_p*np.sin(theta)**2)*(u + m_p*np.sin(theta)*
                (L*omega**2 + g*np.cos(theta)))]

def dt_cartpole_dynamics(y,u,dt,g=9.8,m=1,L=1,b=1.0):
    y[0] += np.pi
    sol = solve_ivp(lambda t, y: cartpole_dynamics(y, u, g, m, L, b), (0, dt), y, t_eval = [dt])
    if not sol.success:
        raise Exception("Integration failed due to {}".format(sol.message))
    y = sol.y.reshape((4,))
    y[0] %= 2 * np.pi
    y[0] -= np.pi
    return sol.y.reshape((4,))

def animate_cartpole(fig, ax, dt, traj):
    ax.grid()

    line, = ax.plot([0.0, 0.0], [0.0, -1.0], 'o-', lw=2)
    time_text = ax.text(0.02, 0.95, '', transform=ax.transAxes)
    ctrl_text = ax.text(0.7, 0.95, '', transform=ax.transAxes)

    def init():
        line.set_data([0.0, 0.0], [0.0, -1.0])
        time_text.set_text('')
        return line, time_text

    def animate(i):
        #i = min(i, ts.shape[0])
        line.set_data([traj[i,"x"], traj[i,"x"]+np.sin(traj[i,"theta"]+np.pi)], 
                [0, -np.cos(traj[i,"theta"] + np.pi)])
        time_text.set_text('t={:.2f}'.format(dt*i))
        ctrl_text.set_text("u={:.2f}".format(traj[i,"u"]))
        return line, time_text

    ani = animation.FuncAnimation(fig, animate, frames=traj.size, interval=dt*1000,
            blit=False, init_func=init, repeat_delay=1000)

    return ani

dt = 0.01

umin = -2.0
umax = 2.0
udmax = 0.25

# Generate trajectories for training
num_trajs = 500

@memory.cache
def gen_trajs(num_trajs=num_trajs):
    rng = np.random.default_rng(49)
    trajs = []
    for _ in range(num_trajs):
        theta0 = rng.uniform(-0.002, 0.002, 1)[0]
        y = [theta0, 0.0, 0.0, 0.0]
        traj = ampc.zeros(cartpole, 5)
        for i in range(5):
            traj[i].obs[:] = y
            #if u[0] > umax:
            #    u[0] = umax
            #if u[0] < umin:
            #    u[0] = umin
            #u += rng.uniform(-udmax, udmax, 1)
            u  = rng.uniform(umin, umax, 1)
            y = dt_cartpole_dynamics(y, u, dt)
            traj[i].ctrl[:] = u
        trajs.append(traj)
    return trajs
trajs = gen_trajs()

from autompc.sysid import ARX, Koopman#, SINDy

@memory.cache
def train_arx(k=2):
    cs = ARX.get_configuration_space(cartpole)
    cfg = cs.get_default_configuration()
    cfg["history"] = k
    arx = ampc.make_model(cartpole, ARX, cfg)
    arx.train(trajs)
    return arx

#@memory.cache
def train_koop():
    cs = Koopman.get_configuration_space(cartpole)
    cfg = cs.get_default_configuration()
    cfg["trig_basis"] = "false"
    cfg["poly_basis"] = "false"
    cfg["method"] = "lstsq"
    koop = ampc.make_model(cartpole, Koopman, cfg)
    koop.train(trajs)
    return koop

def train_sindy():
    sindy = SINDy(cartpole)
    sindy.train(trajs)
    return sindy

arx = train_arx(k=4)
koop = train_koop()
#sindy = train_sindy()
#set_trace()

# Test prediction

#traj = trajs[0]
#predobs, _ = koop.pred(traj[:10])

#koop_A, koop_B, state_func, cost_func = koop.to_linear()

#state = state_func(traj[:10])
#
#state = koop_A @ state + koop_B @ traj[10].ctrl
#state = koop_A @ state + koop_B @ traj[11].ctrl

#assert(np.allclose(state[-3:-1], traj[11].obs))

from autompc.sysid.dummy_linear import DummyLinear
A = np.array([[1.   , 0.01 , 0.   , 0.   ],
       [0.147, 0.995, 0.   , 0.   ],
       [0.   , 0.   , 1.   , 0.01 ],
       [0.098, 0.   , 0.   , 1.   ]])
B = np.array([[0.   ],
       [0.005],
       [0.   ],
       [0.01 ]])
#A =np.array([[ 0.9998053 ,  0.02499673,  0.        ,  0.        ],
#       [ 0.30379558,  0.98433411,  0.        , -0.01052765],
#       [ 0.        ,  0.        ,  0.99988456,  0.02499332],
#       [-0.18344387,  0.02941821,  0.01390835,  1.04997096]])
#B = np.array([[0.        ],
#       [0.        ],
#       [0.        ],
#       [0.02041931]])
class MyLinear(DummyLinear):
    def __init__(self, system):
        super().__init__(system, A, B)
#model = MyLinear(cartpole)
model = koop
<<<<<<< HEAD
Model = Koopman
=======
#set_trace()
>>>>>>> 564c954b

if True:
    from autompc.evaluators import HoldoutEvaluator
    from autompc.metrics import RmseKstepMetric
    from autompc.graphs import KstepGrapher, InteractiveEvalGrapher

    metric = RmseKstepMetric(cartpole, k=50)
    #grapher = KstepGrapher(pendulum, kmax=50, kstep=5, evalstep=10)
    grapher = InteractiveEvalGrapher(cartpole)

    rng = np.random.default_rng(42)
    evaluator = HoldoutEvaluator(cartpole, trajs, metric, rng, holdout_prop=0.25) 
    evaluator.add_grapher(grapher)
<<<<<<< HEAD
    cs = Model.get_configuration_space(cartpole)
    cfg = cs.get_default_configuration()
    cfg["trig_basis"] = "true"
    cfg["method"] = "lstsq"
    #cfg["poly_basis"] = "true"
    #cfg["poly_degree"] = 3
    #cfg["history"] = 4
    eval_score, _, graphs = evaluator(Model, cfg)
=======
    #cs = Koopman.get_configuration_space(cartpole)
    #cfg = cs.get_default_configuration()
    #cfg["trig_basis"] = "false"
    #cfg["poly_basis"] = "false"
    #cfg["poly_degree"] = 3
    cs = MyLinear.get_configuration_space(cartpole)
    cfg = cs.get_default_configuration()
    eval_score, _, graphs = evaluator(MyLinear, cfg)
>>>>>>> 564c954b
    print("eval_score = {}".format(eval_score))
    fig = plt.figure()
    graph = graphs[0]
    graph.set_obs_lower_bound("theta", -0.2)
    graph.set_obs_upper_bound("theta", 0.2)
    graph.set_obs_lower_bound("omega", -0.2)
    graph.set_obs_upper_bound("omega", 0.2)
    #graph.set_obs_lower_bound("dx", -0.2)
    #graph.set_obs_upper_bound("dx", 0.2)
    #graph.set_obs_lower_bound("x", -0.2)
    #graph.set_obs_upper_bound("x", 0.2)
    graphs[0](fig)
    #plt.tight_layout()
    plt.show()


from autompc.control import InfiniteHorizonLQR, FiniteHorizonLQR
#from autompc.control.mpc import LQRCost, LinearMPC

task = ampc.Task(cartpole)
<<<<<<< HEAD
Q = np.diag([1.0, 10.0, 10.0, 10.0])
R = np.diag([0.001])
=======
Q = np.diag([10.0, 1.0, 10.0, 1.0])
R = np.diag([1.0])
>>>>>>> 564c954b
task.set_quad_cost(Q, R)


cs = FiniteHorizonLQR.get_configuration_space(cartpole, task, model)
cfg = cs.get_default_configuration()
<<<<<<< HEAD
cfg["horizon"] = 200
con = ampc.make_controller(cartpole, task, model, FiniteHorizonLQR, cfg)

sim_traj = ampc.zeros(cartpole, 1)
x = np.array([0.0,0.05,0.0,0.0])
=======
cfg["horizon"] = 1000
con = ampc.make_controller(cartpole, task, model, FiniteHorizonLQR, cfg)

sim_traj = ampc.zeros(cartpole, 1)
x = np.array([1.0,0.0,0.0,0.0])
>>>>>>> 564c954b
sim_traj[0].obs[:] = x
set_trace()

constate = con.traj_to_state(sim_traj[:1])
#K2 = -np.array([[103.95635975,  27.79511119,  -2.82043609,  -4.75267206]])
#X1 = np.array([[5053.06324338, -268.47827486,    0.,            0.,        ],
# [-268.47827486, 5054.34910433,    0.,            0.,        ],
# [   0.,            0.,           10.,            0.,        ],
# [   0.,            0.,            0.,           11.,        ]])
#X2 = np.array([[183594.97608883,  51609.12730918, -11131.75586988,
#         -14457.5851753 ],
#        [ 51609.12730918,  14625.69494522,  -3284.68327891,
#          -4266.9610752 ],
#        [-11131.75586988,  -3284.68327891,   1654.86316438,
#           1311.0117305 ],
#        [-14457.5851753 ,  -4266.9610752 ,   1311.0117305 ,
#           1588.48817528]])
#N = np.zeros((4,1))
#set_trace()
for _ in range(1000):
    u, constate = con.run(constate, sim_traj[-1].obs)
    x = dt_cartpole_dynamics(x, u, dt)
    sim_traj[-1, "u"] = u
    sim_traj = ampc.extend(sim_traj, [x], [[0.0]])

#plt.plot(sim_traj[:,"x1"], sim_traj[:,"x2"], "b-o")
#plt.show()
print("K:")
print(con.K)

fig = plt.figure()
ax = fig.gca()
ax.set_aspect("equal")
ax.set_xlim([-1.1, 1.1])
ax.set_ylim([-1.1, 1.1])
#set_trace()
ani = animate_cartpole(fig, ax, dt, sim_traj)
#ani.save("out/cartpole_test/aug05_05.mp4")
plt.show()<|MERGE_RESOLUTION|>--- conflicted
+++ resolved
@@ -173,11 +173,7 @@
         super().__init__(system, A, B)
 #model = MyLinear(cartpole)
 model = koop
-<<<<<<< HEAD
-Model = Koopman
-=======
-#set_trace()
->>>>>>> 564c954b
+#set_trace()
 
 if True:
     from autompc.evaluators import HoldoutEvaluator
@@ -191,16 +187,6 @@
     rng = np.random.default_rng(42)
     evaluator = HoldoutEvaluator(cartpole, trajs, metric, rng, holdout_prop=0.25) 
     evaluator.add_grapher(grapher)
-<<<<<<< HEAD
-    cs = Model.get_configuration_space(cartpole)
-    cfg = cs.get_default_configuration()
-    cfg["trig_basis"] = "true"
-    cfg["method"] = "lstsq"
-    #cfg["poly_basis"] = "true"
-    #cfg["poly_degree"] = 3
-    #cfg["history"] = 4
-    eval_score, _, graphs = evaluator(Model, cfg)
-=======
     #cs = Koopman.get_configuration_space(cartpole)
     #cfg = cs.get_default_configuration()
     #cfg["trig_basis"] = "false"
@@ -209,7 +195,6 @@
     cs = MyLinear.get_configuration_space(cartpole)
     cfg = cs.get_default_configuration()
     eval_score, _, graphs = evaluator(MyLinear, cfg)
->>>>>>> 564c954b
     print("eval_score = {}".format(eval_score))
     fig = plt.figure()
     graph = graphs[0]
@@ -230,31 +215,18 @@
 #from autompc.control.mpc import LQRCost, LinearMPC
 
 task = ampc.Task(cartpole)
-<<<<<<< HEAD
-Q = np.diag([1.0, 10.0, 10.0, 10.0])
-R = np.diag([0.001])
-=======
 Q = np.diag([10.0, 1.0, 10.0, 1.0])
 R = np.diag([1.0])
->>>>>>> 564c954b
 task.set_quad_cost(Q, R)
 
 
 cs = FiniteHorizonLQR.get_configuration_space(cartpole, task, model)
 cfg = cs.get_default_configuration()
-<<<<<<< HEAD
-cfg["horizon"] = 200
-con = ampc.make_controller(cartpole, task, model, FiniteHorizonLQR, cfg)
-
-sim_traj = ampc.zeros(cartpole, 1)
-x = np.array([0.0,0.05,0.0,0.0])
-=======
 cfg["horizon"] = 1000
 con = ampc.make_controller(cartpole, task, model, FiniteHorizonLQR, cfg)
 
 sim_traj = ampc.zeros(cartpole, 1)
 x = np.array([1.0,0.0,0.0,0.0])
->>>>>>> 564c954b
 sim_traj[0].obs[:] = x
 set_trace()
 
